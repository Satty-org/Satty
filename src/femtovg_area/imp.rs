use anyhow::{anyhow, Error, Result};
use glow::HasContext;
use std::{
    cell::{RefCell, RefMut},
    num::NonZeroU32,
    rc::Rc,
};

use femtovg::{
    imgref::{Img, ImgVec},
    renderer,
    rgb::{RGB, RGBA, RGBA8},
    Canvas, FontId, ImageFlags, ImageId, ImageSource, Paint, Path, PixelFormat, Transform2D,
};
use fontconfig::Fontconfig;
use gdk_pixbuf::Pixbuf;
use gtk::{glib, prelude::*, subclass::prelude::*};
use relm4::{gtk, Sender};
use resource::resource;

use crate::{
<<<<<<< HEAD
    math::{rect_ensure_in_bounds, rect_round, Vec2D},
    sketch_board::{Action, SketchBoardInput},
=======
    configuration::Action,
    math::Vec2D,
    sketch_board::SketchBoardInput,
>>>>>>> 1aa8b8c8
    tools::{CropTool, Drawable, Tool},
    APP_CONFIG,
};

#[derive(Default)]
pub struct FemtoVGArea {
    canvas: RefCell<Option<femtovg::Canvas<femtovg::renderer::OpenGl>>>,
    font: RefCell<Option<FontId>>,
    inner: RefCell<Option<FemtoVgAreaMut>>,
    request_render: RefCell<Option<Action>>,
    sender: RefCell<Option<Sender<SketchBoardInput>>>,
}

pub struct FemtoVgAreaMut {
    background_image: Pixbuf,
    background_image_id: Option<femtovg::ImageId>,
    active_tool: Rc<RefCell<dyn Tool>>,
    crop_tool: Rc<RefCell<CropTool>>,
    scale_factor: f32,
    offset: Vec2D,
    drawables: Vec<Box<dyn Drawable>>,
    redo_stack: Vec<Box<dyn Drawable>>,
}

#[glib::object_subclass]
impl ObjectSubclass for FemtoVGArea {
    const NAME: &'static str = "FemtoVGArea";
    type Type = super::FemtoVGArea;
    type ParentType = gtk::GLArea;
}

impl ObjectImpl for FemtoVGArea {
    fn constructed(&self) {
        self.parent_constructed();
        let area = self.obj();
        area.set_has_stencil_buffer(true);
        area.queue_render();
    }
}

impl WidgetImpl for FemtoVGArea {
    fn realize(&self) {
        self.parent_realize();
    }
    fn unrealize(&self) {
        self.obj().make_current();
        self.canvas.borrow_mut().take();
        self.parent_unrealize();
    }
}

impl GLAreaImpl for FemtoVGArea {
    fn resize(&self, width: i32, height: i32) {
        self.ensure_canvas();

        let mut bc = self.canvas.borrow_mut();
        let canvas = bc.as_mut().unwrap(); // this unwrap is safe as long as we call "ensure_canvas" before

        canvas.set_size(
            width as u32,
            height as u32,
            self.obj().scale_factor() as f32,
        );

        // update scale factor
        self.inner()
            .as_mut()
            .expect("Did you call init before using FemtoVgArea?")
            .update_transformation(canvas);
    }
    fn render(&self, _context: &gtk::gdk::GLContext) -> glib::Propagation {
        self.ensure_canvas();

        let mut bc = self.canvas.borrow_mut();
        let canvas = bc.as_mut().unwrap(); // this unwrap is safe as long as we call "ensure_canvas" before
        let font = self.font.borrow().unwrap(); // this unwrap is safe as long as we call "ensure_canvas" before
        let mut action = self.request_render.borrow_mut();

        // if we got requested to render a frame
        if let Some(a) = action.as_ref() {
            // render image
            let image = match self
                .inner()
                .as_mut()
                .expect("Did you call init before using FemtoVgArea?")
                .render_native_resolution(canvas, font)
            {
                Ok(t) => t,
                Err(e) => {
                    println!("Error while rendering image: {e}");
                    return glib::Propagation::Stop;
                }
            };

            // send result
            self.sender
                .borrow()
                .as_ref()
                .expect("Did you call init before using FemtoVgArea?")
                .emit(SketchBoardInput::RenderResult(image, *a));

            // reset request
            *action = None;
        }
        if let Err(e) = self
            .inner()
            .as_mut()
            .expect("Did you call init before using FemtoVgArea?")
            .render_framebuffer(canvas, font)
        {
            println!("Error rendering to framebuffer: {e}");
        }
        glib::Propagation::Stop
    }
}
impl FemtoVGArea {
    pub fn init(
        &self,
        sender: Sender<SketchBoardInput>,
        crop_tool: Rc<RefCell<CropTool>>,
        active_tool: Rc<RefCell<dyn Tool>>,
        background_image: Pixbuf,
    ) {
        self.inner().replace(FemtoVgAreaMut {
            background_image,
            background_image_id: None,
            active_tool,
            crop_tool,
            scale_factor: 1.0,
            offset: Vec2D::zero(),
            drawables: Vec::new(),
            redo_stack: Vec::new(),
        });
        self.sender.borrow_mut().replace(sender);
    }
    fn ensure_canvas(&self) {
        if self.canvas.borrow().is_none() {
            let c = self
                .setup_canvas()
                .expect("Cannot setup renderer and canvas");
            self.canvas.borrow_mut().replace(c);
        }

        let app_config = APP_CONFIG.read();
        let font = app_config
            .font()
            .family()
            .map(|font| {
                let font = Fontconfig::new()
                    .ok_or_else(|| anyhow!("Error while initializing fontconfig"))?
                    .find(font, app_config.font().style())
                    .ok_or_else(|| anyhow!("Can not find font"))?;
                let font_id = self
                    .canvas
                    .borrow_mut()
                    .as_mut()
                    .unwrap() // this unwrap is safe because it gets placed above
                    .add_font(font.path)?;
                Ok(font_id)
            })
            .transpose()
            .unwrap_or_else(|e: Error| {
                println!("Error while loading font. Using default font: {e}");
                None
            });
        if let Some(font) = font {
            self.font.borrow_mut().replace(font);
        } else {
            self.font.borrow_mut().replace(
                self.canvas
                    .borrow_mut()
                    .as_mut()
                    .unwrap() // this unwrap is safe because it gets placed above
                    .add_font_mem(&resource!("src/assets/Roboto-Regular.ttf"))
                    .expect("Cannot add font"),
            );
        }
    }

    fn setup_canvas(&self) -> Result<femtovg::Canvas<femtovg::renderer::OpenGl>> {
        let widget = self.obj();
        widget.attach_buffers();

        static LOAD_FN: fn(&str) -> *const std::ffi::c_void =
            |s| epoxy::get_proc_addr(s) as *const _;
        // SAFETY: Need to get the framebuffer id that gtk expects us to draw into, so
        // femtovg knows which framebuffer to bind. This is safe as long as we
        // call attach_buffers beforehand. Also unbind it here just in case,
        // since this can be called outside render.
        let (mut renderer, fbo) = unsafe {
            let renderer =
                renderer::OpenGl::new_from_function(LOAD_FN).expect("Cannot create renderer");
            let ctx = glow::Context::from_loader_function(LOAD_FN);
            let id = NonZeroU32::new(ctx.get_parameter_i32(glow::DRAW_FRAMEBUFFER_BINDING) as u32)
                .expect("No GTK provided framebuffer binding");
            ctx.bind_framebuffer(glow::FRAMEBUFFER, None);
            (renderer, glow::NativeFramebuffer(id))
        };
        renderer.set_screen_target(Some(fbo));
        Ok(Canvas::new(renderer)?)
    }

    pub fn inner(&self) -> RefMut<'_, Option<FemtoVgAreaMut>> {
        self.inner.borrow_mut()
    }
    pub fn request_render(&self, action: Action) {
        self.request_render.borrow_mut().replace(action);
        self.obj().queue_render();
    }
    pub fn set_parent_sender(&self, sender: Sender<SketchBoardInput>) {
        self.sender.borrow_mut().replace(sender);
    }
}

impl FemtoVgAreaMut {
    pub fn commit(&mut self, drawable: Box<dyn Drawable>) {
        self.drawables.push(drawable);
        self.redo_stack.clear();
    }

    pub fn undo(&mut self) -> bool {
        match self.drawables.pop() {
            Some(mut d) => {
                // notify of the undo action
                d.handle_undo();

                // push to redo stack
                self.redo_stack.push(d);
                true
            }
            None => false,
        }
    }
    pub fn redo(&mut self) -> bool {
        match self.redo_stack.pop() {
            Some(mut d) => {
                // notify of the redo action
                d.handle_redo();

                // push to drawable stack
                self.drawables.push(d);

                true
            }
            None => false,
        }
    }

    pub fn set_active_tool(&mut self, active_tool: Rc<RefCell<dyn Tool>>) {
        self.active_tool = active_tool;
    }

    pub fn render_native_resolution(
        &mut self,
        canvas: &mut femtovg::Canvas<femtovg::renderer::OpenGl>,
        font: FontId,
    ) -> anyhow::Result<ImgVec<RGBA8>> {
        let bounds = (
            Vec2D::zero(),
            Vec2D::new(
                self.background_image.width() as f32,
                self.background_image.height() as f32,
            ),
        );
        // get offset and size of the area in question
        let (pos, size) = self
            .crop_tool
            .borrow()
            .get_crop()
            .map(|c| rect_ensure_in_bounds(c.get_rectangle(), bounds))
            .map(rect_round)
            .unwrap_or((
                Vec2D::zero(),
                Vec2D::new(
                    self.background_image.width() as f32,
                    self.background_image.height() as f32,
                ),
            ));

        // create render-target
        let image_id = canvas.create_image_empty(
            size.x as usize,
            size.y as usize,
            PixelFormat::Rgba8,
            ImageFlags::empty(),
        )?;
        canvas.set_render_target(femtovg::RenderTarget::Image(image_id));

        // apply offset
        let mut transform = Transform2D::identity();
        transform.translate(-pos.x, -pos.y);
        canvas.reset_transform();
        canvas.set_transform(&transform);

        // render
        self.render(canvas, font, false)?;

        // return screenshot
        let result = canvas.screenshot();

        // clean up
        canvas.set_render_target(femtovg::RenderTarget::Screen);
        canvas.delete_image(image_id);

        Ok(result?)
    }

    pub fn render_framebuffer(
        &mut self,
        canvas: &mut femtovg::Canvas<femtovg::renderer::OpenGl>,
        font: FontId,
    ) -> Result<()> {
        canvas.set_render_target(femtovg::RenderTarget::Screen);

        // setup transform to image coordinates
        let mut transform = Transform2D::identity();
        transform.scale(self.scale_factor, self.scale_factor);
        transform.translate(self.offset.x, self.offset.y);

        canvas.reset_transform();
        canvas.set_transform(&transform);

        self.render(canvas, font, true)?;

        Ok(())
    }

    fn render(
        &mut self,
        canvas: &mut femtovg::Canvas<femtovg::renderer::OpenGl>,
        font: FontId,
        render_crop: bool,
    ) -> Result<()> {
        // clear canvas
        canvas.clear_rect(
            0,
            0,
            canvas.width(),
            canvas.height(),
            femtovg::Color::black(),
        );

        // render background
        self.render_background_image(canvas)?;

        // render the whole stack
        for d in &mut self.drawables {
            d.draw(canvas, font)?;
        }

        // render active tool
        if let Some(d) = self.active_tool.borrow().get_drawable() {
            d.draw(canvas, font)?;
        }

        // render crop tool
        if render_crop {
            if let Some(c) = self.crop_tool.borrow().get_crop() {
                c.draw(canvas, font)?;
            }
        }

        canvas.flush();
        Ok(())
    }

    fn render_background_image(
        &mut self,
        canvas: &mut femtovg::Canvas<femtovg::renderer::OpenGl>,
    ) -> Result<()> {
        let background_image_id = match self.background_image_id {
            Some(id) => id,
            None => {
                let id = Self::upload_background_image(canvas, &self.background_image)?;
                self.background_image_id.replace(id);
                id
            }
        };

        // render the image
        let mut path = Path::new();
        path.rect(
            0.0,
            0.0,
            self.background_image.width() as f32,
            self.background_image.height() as f32,
        );

        canvas.fill_path(
            &path,
            &Paint::image(
                background_image_id,
                0f32,
                0f32,
                self.background_image.width() as f32,
                self.background_image.height() as f32,
                0f32,
                1f32,
            ),
        );

        Ok(())
    }

    fn upload_background_image(
        canvas: &mut femtovg::Canvas<femtovg::renderer::OpenGl>,
        image: &Pixbuf,
    ) -> Result<ImageId> {
        let format = if image.has_alpha() {
            PixelFormat::Rgba8
        } else {
            PixelFormat::Rgb8
        };

        let background_image_id = canvas.create_image_empty(
            image.width() as usize,
            image.height() as usize,
            format,
            ImageFlags::empty(),
        )?;

        // extract values
        let width = image.width() as usize;
        let stride = image.rowstride() as usize; // stride is in bytes per row
        let height = image.height() as usize;
        let bytes_per_pixel = if image.has_alpha() { 4 } else { 3 }; // pixbuf supports rgb or rgba

        unsafe {
            let src_buffer = image.pixels();

            let row_length = width * bytes_per_pixel;
            let mut dst_buffer = if row_length == stride {
                // stride == row_length, there are no additional bytes after the end of each row
                src_buffer.to_vec()
            } else {
                // stride != row_length, there are additional bytes after the end of each row that
                // need to be truncated. We copy row by row..
                let mut dst_buffer = Vec::<u8>::with_capacity(width * height * bytes_per_pixel);

                for row in 0..height {
                    let src_offset = row * stride;
                    dst_buffer.extend_from_slice(&src_buffer[src_offset..src_offset + row_length]);
                }
                dst_buffer
            };

            // in almost all cases, that should be a no-op. Buf we might have additional elements after the
            // end of the buffer, e.g. after width * height * bytes_per_pixel
            dst_buffer.truncate(width * height * bytes_per_pixel);

            if image.has_alpha() {
                let img = Img::new_stride(
                    dst_buffer.align_to::<RGBA<u8>>().1.to_vec(),
                    width,
                    height,
                    width,
                );

                canvas.update_image(background_image_id, ImageSource::Rgba(img.as_ref()), 0, 0)?;
            } else {
                let img = Img::new_stride(
                    dst_buffer.align_to::<RGB<u8>>().1.to_owned(),
                    width,
                    height,
                    width,
                );

                canvas.update_image(background_image_id, ImageSource::Rgb(img.as_ref()), 0, 0)?;
            }
        }

        Ok(background_image_id)
    }

    pub fn update_transformation(
        &mut self,
        canvas: &mut femtovg::Canvas<femtovg::renderer::OpenGl>,
    ) {
        // calculate scale
        let image_width = self.background_image.width() as f32;
        let image_height = self.background_image.height() as f32;
        let aspect_ratio = image_width / image_height;

        let canvas_width = canvas.width() as f32;
        let canvas_height = canvas.height() as f32;

        self.scale_factor = if canvas_width / aspect_ratio <= canvas_height {
            canvas_width / aspect_ratio / image_height
        } else {
            canvas_height * aspect_ratio / image_width
        };

        // calculate offset
        self.offset = Vec2D::new(
            (canvas.width() as f32 - self.background_image.width() as f32 * self.scale_factor)
                / 2.0,
            (canvas.height() as f32 - self.background_image.height() as f32 * self.scale_factor)
                / 2.0,
        );
    }

    pub fn abs_canvas_to_image_coordinates(&self, input: Vec2D, dpi_scale_factor: f32) -> Vec2D {
        Vec2D::new(
            (input.x * dpi_scale_factor - self.offset.x) / self.scale_factor,
            (input.y * dpi_scale_factor - self.offset.y) / self.scale_factor,
        )
    }
    pub fn rel_canvas_to_image_coordinates(&self, input: Vec2D, dpi_scale_factor: f32) -> Vec2D {
        Vec2D::new(
            input.x * dpi_scale_factor / self.scale_factor,
            input.y * dpi_scale_factor / self.scale_factor,
        )
    }
}<|MERGE_RESOLUTION|>--- conflicted
+++ resolved
@@ -19,14 +19,9 @@
 use resource::resource;
 
 use crate::{
-<<<<<<< HEAD
+    configuration::Action,
     math::{rect_ensure_in_bounds, rect_round, Vec2D},
-    sketch_board::{Action, SketchBoardInput},
-=======
-    configuration::Action,
-    math::Vec2D,
     sketch_board::SketchBoardInput,
->>>>>>> 1aa8b8c8
     tools::{CropTool, Drawable, Tool},
     APP_CONFIG,
 };

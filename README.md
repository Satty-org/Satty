--- conflicted
+++ resolved
@@ -64,32 +64,23 @@
 
 ### Tool Modifiers and Keys
 
-<<<<<<< HEAD
-- Arrow: Hold `Shift` to make arrow snap to 15° steps
-- Ellipse: Hold `Alt` to center the ellipse around origin, hold `Shift` for a circle
-- Highlight: Hold `Ctrl` to switch between block and freehand mode (default configurable, see below), hold Shift for a square (if the default mode is block) or a straight line (if the default mode is freehand)
-- Line: Hold `Shift` to make line snap to 15° steps
-- Rectangle: Hold `Alt` to center the rectangle around origin, hold `Shift` for a square
-- Text: 
-    * Press `Shift+Enter` to insert line break.
-    * Combine `Ctrl` with `Left` or `Right` for word jump or `Ctrl` with `Backspace` or `Delete` for word delete. 
-    * Press `Enter` or switch to another tool to accept input, press `Escape` to discard entered text. 
-    * `Home` and `End` go to the start/end of current line or previous/next line if already on first/last character of line (automatic wrapping is not considered for this). `Ctrl` with `Home`/`End` jumps to start/end of text buffer.
-    * `Up` or `Down` to jump to previous/next line (if already on first/last line, it jumps to the start/end of text buffer).
-    * Combine `Shift` with other keys to select text (e.g. `Shift+Home` to select from start of line to cursor, `Shift+Left` to select characters before cursor, `Ctrl+Shift+Left` to select words before cursor,and so on)
-    * Double-click to select word under cursor.Triple-click to select all text.
-    * `Ctrl+A` to select all text.
-    * `Ctrl+Shift+C` to copy selected text to clipboard.
-    * `Ctrl+X` to cut selected text to clipboard.
-    * `Ctrl+V` to paste text from clipboard.
-=======
 - Arrow: Hold <kbd>Shift</kbd> to make arrow snap to 15° steps
 - Ellipse: Hold <kbd>Alt</kbd> to center the ellipse around origin, hold <kbd>Shift</kbd> for a circle
 - Highlight: Hold <kbd>Ctrl</kbd> to switch between block and freehand mode (default configurable, see below), hold <kbd>Shift</kbd> for a square (if the default mode is block) or a straight line (if the default mode is freehand)
 - Line: Hold <kbd>Shift</kbd> to make line snap to 15° steps
 - Rectangle: Hold <kbd>Alt</kbd> to center the rectangle around origin, hold <kbd>Shift</kbd> for a square
-- Text: Press <kbd>Shift+Enter</kbd> to insert line break, combine <kbd>Ctrl</kbd> with <kbd>Left</kbd> or <kbd>Right</kbd> for word jump or <kbd>Ctrl</kbd> with <kbd>Backspace</kbd> or <kbd>Delete</kbd> for word delete. Press <kbd>Enter</kbd> or switch to another tool to accept input, press <kbd>Escape</kbd> to discard entered text. <kbd>Home</kbd> and <kbd>End</kbd> go to the start/end of current line or previous/next line if already on first/last character of line (automatic wrapping is not considered for this). <kbd>Ctrl</kbd> with <kbd>Home</kbd>/<kbd>End</kbd> jumps to start/end of text buffer.
->>>>>>> 38480157
+- Text: 
+  - Press <kbd>Shift+Enter</kbd> to insert line break.
+  - Combine <kbd>Ctrl</kbd> with <kbd>Left</kbd> or <kbd>Right</kbd> for word jump or <kbd>Ctrl</kbd> with <kbd>Backspace</kbd> or <kbd>Delete</kbd> for word delete. 
+  - Press <kbd>Enter</kbd> or switch to another tool to accept input, press <kbd>Escape</kbd> to discard entered text. 
+  - <kbd>Home</kbd> and <kbd>End</kbd> go to the start/end of current line or previous/next line if already on first/last character of line (automatic wrapping is not considered for this). <kbd>Ctrl</kbd> with <kbd>Home</kbd>/<kbd>End</kbd> jumps to start/end of text buffer.
+  - <kbd>Up</kbd> or <kbd>Down</kbd> to jump to previous/next line (if already on first/last line, it jumps to the start/end of text buffer).
+  - Combine <kbd>Shift</kbd> with other keys to select text (e.g. `Shift+Home` to select from start of line to cursor,  <kbd>Shift+Left</kbd> to select characters before cursor,  <kbd>Ctrl+Shift+Left</kbd> to select words before cursor,and so on)
+  - <kbd>Double-click </kbd> to select word under cursor.Triple-click to select all text.
+  - <kbd>Ctrl+A</kbd> to select all text.
+  - <kbd>Ctrl+Shift+C</kbd> to copy selected text to clipboard.
+  - <kbd>Ctrl+X</kbd> to cut selected text to clipboard.
+  - <kbd>Ctrl+V</kbd> to paste text from clipboard.
 
 ### Configuration File
 
